--- conflicted
+++ resolved
@@ -40,12 +40,10 @@
 mod arch;
 mod perf;
 mod numa;
-<<<<<<< HEAD
 mod printing;
 mod scanning;
 mod task;
 mod time;
-=======
 mod multimedia;
 mod crypto;
 mod bluetooth;
@@ -55,7 +53,6 @@
 mod container;
 mod debug;  // Advanced debugging infrastructure
 mod monitoring;
->>>>>>> aa8c3b04
 
 #[cfg(test)]
 mod tests;
