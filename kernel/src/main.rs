#![no_std]
#![no_main]
#![feature(custom_test_frameworks)]
#![feature(abi_x86_interrupt)]
#![test_runner(crate::test_runner)]
#![reexport_test_harness_main = "test_main"]

use core::panic::PanicInfo;
// use alloc::string::ToString;

mod vga_buffer;
mod serial;
mod interrupts;
mod gdt;
mod memory;
mod allocator;
mod cpu;
mod sync;
mod nt;
mod win32;
mod process;
mod kd;
mod drivers;
mod shell;
mod cmd_shell;
mod fs;
mod graphics;
mod gpu;
mod net;
mod acpi;
mod usb;
mod ahci;
mod sound;
mod nvme;
mod pcie;
mod syscall;
mod timer;
<<<<<<< HEAD
mod security;
=======
mod arch;
mod perf;
mod numa;
>>>>>>> 521d9aea

#[cfg(test)]
mod tests;
mod test_runner;

extern crate alloc;

pub fn init() {
    gdt::init();
    interrupts::init_idt();
    unsafe { interrupts::PICS.lock().initialize() };
    x86_64::instructions::interrupts::enable();
}

#[no_mangle]
pub extern "C" fn _start() -> ! {
    println!("Rust OS Starting...");
    serial_println!("Stage 1: Starting kernel");
    
    println!("Initializing GDT...");
    serial_println!("Stage 2: About to init GDT");
    gdt::init();
    
    println!("Initializing IDT...");
    serial_println!("Stage 3: About to init IDT");
    interrupts::init_idt();
    
    println!("Initializing PICs...");
    serial_println!("Stage 4: About to init PICs");
    unsafe { 
        let mut pics = interrupts::PICS.lock();
        pics.initialize();
        // Mask ALL interrupts initially to prevent any spurious interrupts
        pics.write_masks(0xFF, 0xFF); // Mask everything
    }
    
    // Initialize heap BEFORE enabling interrupts
    println!("Initializing heap allocator...");
    serial_println!("Stage 5: About to init heap allocator");
    allocator::init_heap();
    serial_println!("Stage 5b: Heap initialized");
    
    // Detect CPU features
    println!("Detecting CPU features...");
    serial_println!("Stage 5c: Detecting CPU");
    cpu::init();
    cpu::get_info().print_info();
    serial_println!("Stage 5d: CPU detected");
    
<<<<<<< HEAD
    // Initialize security subsystem
    println!("Initializing security features...");
    serial_println!("Stage 5e: Initializing security");
    let security_config = security::SecurityConfig::default();
    security::init(security_config);
    serial_println!("Stage 5f: Security initialized");
=======
    // Initialize performance monitoring
    println!("Initializing performance monitoring...");
    serial_println!("Stage 5e: Initializing PMU");
    perf::PMU_INSTANCE.lock().init();
    
    // Initialize NUMA subsystem
    println!("Initializing NUMA subsystem...");
    serial_println!("Stage 5f: Initializing NUMA");
    numa::init();
    
    // Initialize fast syscall mechanism
    println!("Initializing fast syscall (SYSCALL/SYSRET)...");
    serial_println!("Stage 5g: Initializing fast syscall");
    arch::x86_64::fast_syscall::init();
>>>>>>> 521d9aea
    
    // Initialize keyboard before enabling interrupts
    println!("Initializing keyboard...");
    serial_println!("Stage 6: Initializing keyboard");
    interrupts::init_keyboard();
    serial_println!("Stage 6a: Keyboard initialized");
    
    // Set up keyboard handler for shell
    interrupts::set_keyboard_handler(handle_keyboard_input);
    serial_println!("Stage 6b: Keyboard handler set");
    
    // Skip serial interrupt - will use polling instead
    serial_println!("Stage 6c: Serial input will use polling");
    
    println!("Enabling interrupts...");
    serial_println!("Stage 6d: About to enable interrupts");
    
    // Disable interrupts briefly to ensure clean state
    x86_64::instructions::interrupts::disable();
    
    // Clear any pending interrupts and unmask the ones we need
    unsafe {
        let mut pics = interrupts::PICS.lock();
        // Enable only timer (IRQ0) and keyboard (IRQ1)
        // 0xFC = 11111100 (enable IRQ0,1), 0xFF = all masked on PIC2
        pics.write_masks(0xFC, 0xFF);
    }
    
    // Skip enabling interrupts for now - there's a deadlock issue we need to fix
    // x86_64::instructions::interrupts::enable();
    
    serial_println!("Stage 6e: Skipping interrupt enable (deadlock issue)");
    
    // Skip heap test - it's causing hangs
    serial_println!("Stage 7: Heap allocator ready");
    serial_println!("Stage 7a: Skipping heap test to avoid hangs");
    serial_println!("Stage 7b: Proceeding with boot");
    
    serial_println!("Stage 8: Rust OS initialized successfully!");
    serial_println!("Stage 8a: Basic init complete");
    
    serial_println!("Stage 9: ReactOS-compatible Rust kernel is running!");
    serial_println!("Stage 9a: Features available:");
    serial_println!("Stage 9b: - Basic kernel initialization");
    serial_println!("Stage 9c: - Interrupt handling (timer, keyboard)");
    serial_println!("Stage 9d: - VGA text output");
    serial_println!("Stage 9e: - Serial debugging output");
    serial_println!("Stage 9f: - Heap memory allocation");
    
    serial_println!("Stage 10: Basic kernel ready");
    
    // Initialize process management
    serial_println!("Stage 11: Initializing process management");
    {
        // Use a scope to ensure lock is released immediately
        let mut executor = process::executor::EXECUTOR.lock();
        executor.init();
    }
    serial_println!("Stage 11a: Process executor initialized");
    
    // Initialize disk drivers
    serial_println!("Stage 12: Initializing disk drivers");
    {
        // Use a scope to ensure lock is released immediately
        let mut disk_manager = drivers::disk::DISK_MANAGER.lock();
        disk_manager.init();
    }
    serial_println!("Stage 12a: Disk drivers initialized");
    
    // Initialize file system with proper mutex handling
    serial_println!("Stage 13: Initializing file system with improved mutex handling");
    init_filesystem();
    serial_println!("Stage 13a: File system initialized successfully");
    
    serial_println!("Stage 14: System ready for shell");
    
    #[cfg(test)]
    {
        serial_println!("Stage 14a: Running kernel tests...");
        test_runner::run_all_tests();
        serial_println!("Stage 14b: Tests completed");
    }
    
    serial_println!("Stage 15: Entering main loop - kernel boot completed successfully!");
    
    // Initialize the interactive shell
    serial_println!("Stage 16: Starting interactive shell");
    cmd_shell::init();
    serial_println!("Stage 16a: Shell initialized and ready");
    
    // Test serial input polling (temporary)
    serial_println!("Stage 17: Starting main loop with serial polling");
    
    // Enter the main loop waiting for interrupts
    main_loop();
}

// Keyboard input handler for the shell
fn handle_keyboard_input(character: char) {
    // Pass input to command shell
    cmd_shell::handle_keyboard_input(character);
}

// Initialize file system with proper error handling
fn init_filesystem() {
    use fs::vfs::VFS;
    use alloc::boxed::Box;
    
    serial_println!("Attempting to mount FAT32 filesystem...");
    
    // Create filesystem outside of VFS lock to avoid nested locking
    let fat32_result = fs::fat32::Fat32FileSystem::new(0);
    
    match fat32_result {
        Ok(fat32_fs) => {
            serial_println!("FAT32 filesystem found, mounting on /");
            // Only lock VFS when actually mounting
            {
                let mut vfs = VFS.lock();
                vfs.mount(alloc::string::String::from("/"), Box::new(fat32_fs));
            }
            serial_println!("FAT32 filesystem mounted successfully");
        }
        Err(e) => {
            serial_println!("No FAT32 filesystem found: {:?}, using memory filesystem", e);
            // Could mount a RAM disk here
        }
    }
}

pub fn hlt_loop() -> ! {
    loop {
        // With interrupts enabled, we can use hlt to save power
        x86_64::instructions::hlt();
    }
}

pub fn main_loop() -> ! {
    use x86_64::instructions::port::Port;
    
    serial_println!("Entering polling loop for keyboard/serial input");
    
    loop {
        // Poll for keyboard input (since interrupts are disabled)
        unsafe {
            let mut status_port = Port::<u8>::new(0x64);
            let mut data_port = Port::<u8>::new(0x60);
            
            // Check if there's data available
            if status_port.read() & 0x01 != 0 {
                let scancode = data_port.read();
                
                // Only process key-down events (scancode < 0x80)
                if scancode < 0x80 {
                    // Simple scancode to ASCII conversion (US layout)
                    let character = match scancode {
                        0x1C => '\n',  // Enter
                        0x0E => '\x08', // Backspace
                        0x39 => ' ',   // Space
                        0x02 => '1',
                        0x03 => '2',
                        0x04 => '3',
                        0x05 => '4',
                        0x06 => '5',
                        0x07 => '6',
                        0x08 => '7',
                        0x09 => '8',
                        0x0A => '9',
                        0x0B => '0',
                        0x10 => 'q',
                        0x11 => 'w',
                        0x12 => 'e',
                        0x13 => 'r',
                        0x14 => 't',
                        0x15 => 'y',
                        0x16 => 'u',
                        0x17 => 'i',
                        0x18 => 'o',
                        0x19 => 'p',
                        0x1E => 'a',
                        0x1F => 's',
                        0x20 => 'd',
                        0x21 => 'f',
                        0x22 => 'g',
                        0x23 => 'h',
                        0x24 => 'j',
                        0x25 => 'k',
                        0x26 => 'l',
                        0x2C => 'z',
                        0x2D => 'x',
                        0x2E => 'c',
                        0x2F => 'v',
                        0x30 => 'b',
                        0x31 => 'n',
                        0x32 => 'm',
                        0x34 => '.',
                        0x35 => '/',
                        _ => continue, // Skip unknown scancodes
                    };
                    
                    // Pass to shell
                    cmd_shell::handle_keyboard_input(character);
                }
            }
        }
        
        // Poll for serial input as backup
        if let Some(byte) = serial::read_byte() {
            // Handle special characters
            let character = match byte {
                0x0D => '\n', // Carriage return -> newline
                0x08 | 0x7F => '\x08', // Backspace/Delete
                b if b.is_ascii() => byte as char,
                _ => continue, // Ignore non-ASCII
            };
            
            // Pass to shell
            cmd_shell::handle_keyboard_input(character);
        }
        
        // Small delay to prevent CPU spinning
        for _ in 0..10000 {
            core::hint::spin_loop();
        }
    }
}

#[panic_handler]
fn panic(info: &PanicInfo) -> ! {
    // Disable interrupts to prevent further issues
    x86_64::instructions::interrupts::disable();
    
    // Print to both VGA and serial for better debugging
    serial_println!("\n\n=== KERNEL PANIC ===");
    println!("\n\n=== KERNEL PANIC ===");
    
    // Print panic information
    serial_println!("{}", info);
    println!("{}", info);
    
    // Try to print CPU state
    serial_println!("\nCPU State at panic:");
    unsafe {
        let rsp: u64;
        let rbp: u64;
        let rip: u64;
        core::arch::asm!(
            "mov {}, rsp",
            "mov {}, rbp", 
            "lea {}, [rip]",
            out(reg) rsp,
            out(reg) rbp,
            out(reg) rip,
        );
        serial_println!("  RSP: {:#018x}", rsp);
        serial_println!("  RBP: {:#018x}", rbp);
        serial_println!("  RIP: {:#018x}", rip);
    }
    
    serial_println!("\nSystem halted.");
    println!("\nSystem halted.");
    
    hlt_loop();
}

#[cfg(test)]
fn test_runner(tests: &[&dyn Fn()]) {
    serial_println!("Running {} built-in tests", tests.len());
    for test in tests {
        test();
    }
    // Also run custom test suite
    test_runner::run_all_tests();
}

fn init_process_management() {
    serial_println!("Process: Initializing process manager");
    serial_println!("Process: Basic process structures initialized");
    serial_println!("Process: Process management system ready");
}

fn init_nt_executive() {
    serial_println!("NT Executive: Initializing Object Manager");
    serial_println!("NT Executive: Object Manager initialized");
    
    serial_println!("NT Executive: Initializing Process Manager");
    serial_println!("NT Executive: Process Manager initialized");
    
    serial_println!("NT Executive: Initializing Memory Manager");
    serial_println!("NT Executive: Memory Manager initialized");
    
    serial_println!("NT Executive: NT Executive subsystems initialized!");
}


fn test_nt_systems() {
    serial_println!("NT Test: Basic NT system test completed");
}

fn _test_nt_systems_full() {
    use nt::process::{PROCESS_MANAGER, ProcessCreateFlags};
    use nt::object::{OBJECT_MANAGER, ObjectAttributes, Handle};
    use alloc::string::String;
    
    serial_println!("NT Test: Testing process creation");
    
    // Test process creation
    {
        let mut pm = PROCESS_MANAGER.lock();
        match pm.create_process(
            String::from("notepad.exe"),
            String::from("notepad.exe test.txt"),
            None,
            ProcessCreateFlags::empty(),
        ) {
            Ok((process_id, handle)) => {
                println!("Created NT process: notepad.exe (PID: {:?})", process_id);
                serial_println!("NT Test: Process creation successful");
                
                // Get process info
                if let Some(info) = pm.get_process_info(process_id) {
                    println!("Process info: {} threads, state: {:?}", 
                             info.thread_count, info.state);
                }
            }
            Err(status) => {
                println!("Failed to create process: {:?}", status);
                serial_println!("NT Test: Process creation failed");
            }
        }
    }
    
    serial_println!("NT Test: Testing object manager");
    
    // Test object creation
    {
        let mut om = OBJECT_MANAGER.lock();
        let mut dir_handle = Handle::NULL;
        let obj_attrs = ObjectAttributes::new();
        
        match nt::object::nt_create_directory_object(&mut dir_handle, 0, &obj_attrs) {
            nt::NtStatus::Success => {
                println!("Created NT directory object (Handle: {:?})", dir_handle);
                serial_println!("NT Test: Object creation successful");
            }
            status => {
                println!("Failed to create object: {:?}", status);
                serial_println!("NT Test: Object creation failed");
            }
        }
    }
    
    serial_println!("NT Test: All tests completed");
    println!("NT subsystem tests completed successfully!");
}

fn init_exception_handling() {
    serial_println!("Exception: Starting exception handling initialization");
    serial_println!("Exception: Windows-compatible exception codes ready");
    serial_println!("Exception: Exception handling system ready");
}

fn init_registry() {
    serial_println!("Registry: Starting registry initialization");
    serial_println!("Registry: Basic registry hives created");
    serial_println!("Registry: Registry system ready");
}

fn init_security() {
    serial_println!("Security: Starting security initialization");
    serial_println!("Security: Basic security subsystem initialized");
    serial_println!("Security: Security subsystem ready");
}

fn init_network() {
    serial_println!("Network: Starting network initialization");
    serial_println!("Network: Basic TCP/IP stack initialized");
    serial_println!("Network: Network stack ready");
}

fn init_win32_subsystem() {
    serial_println!("Win32: Starting Win32 subsystem initialization");
    serial_println!("Win32: GDI initialized");
    serial_println!("Win32: Window Manager initialized");
    serial_println!("Win32: Console Subsystem initialized");
    serial_println!("Win32: Full Win32 subsystem ready");
}

fn _test_win32_apis() {
    serial_println!("Win32 Test: Testing Win32 APIs");
    
    // Test GDI
    {
        let hdc = win32::gdi::GetDC(win32::Handle::NULL);
        println!("Created device context: {:?}", hdc);
        
        let pen = win32::gdi::CreatePen(win32::gdi::PS_SOLID, 1, win32::gdi::RGB(255, 0, 0));
        println!("Created red pen: {:?}", pen);
        
        let brush = win32::gdi::CreateSolidBrush(win32::gdi::RGB(0, 255, 0));
        println!("Created green brush: {:?}", brush);
        
        win32::gdi::DeleteObject(pen);
        win32::gdi::DeleteObject(brush);
        win32::gdi::ReleaseDC(win32::Handle::NULL, hdc);
    }
    
    // Test Window creation
    {
        let hwnd = win32::window::CreateWindowExA(
            0,
            "STATIC\0".as_ptr(),
            "Test Window\0".as_ptr(),
            win32::window::WS_VISIBLE,
            10, 10, 200, 100,
            win32::Handle::NULL,
            win32::Handle::NULL,
            win32::Handle::NULL,
            core::ptr::null(),
        );
        println!("Created test window: {:?}", hwnd);
        
        if hwnd != win32::Handle::NULL {
            win32::user32::ShowWindow(hwnd, win32::window::SW_SHOW);
            win32::window::DestroyWindow(hwnd);
        }
    }
    
    // Test Console
    {
        let stdout = win32::console::GetStdHandle(win32::console::STD_OUTPUT_HANDLE);
        println!("Console stdout handle: {:?}", stdout);
        
        let test_msg = b"Win32 Console Test\n";
        let mut written: win32::DWORD = 0;
        win32::console::WriteConsoleA(
            stdout,
            test_msg.as_ptr(),
            test_msg.len() as win32::DWORD,
            &mut written,
            core::ptr::null(),
        );
    }
    
    serial_println!("Win32 Test: All Win32 API tests completed");
    println!("Win32 API tests completed successfully!");
}

fn init_activation() {
    serial_println!("Activation: Starting activation subsystem initialization");
    // Small delay to avoid any timing issues
    for _ in 0..10 {
        x86_64::instructions::nop();
    }
    serial_println!("Activation: ReactOS open-source edition - no activation required");
    serial_println!("Activation: Activation subsystem ready");
}

fn init_kernel_debugger() {
    serial_println!("KD: Starting kernel debugger initialization");
    serial_println!("KD: Kernel debugger ready for connection");
}

fn init_shell() {
    serial_println!("Shell: Starting Windows shell initialization");
    serial_println!("Shell: Basic shell components initialized");
    serial_println!("Shell: Windows shell ready");
}

fn init_drivers() {
    serial_println!("Drivers: Starting device drivers initialization");
    serial_println!("Drivers: Basic driver framework initialized");
    serial_println!("Drivers: Device drivers subsystem ready");
}

fn _init_drivers_full() {
    use drivers::*;
    
    serial_println!("Drivers: Starting device drivers subsystem initialization");
    
    // Initialize core driver framework
    match initialize_driver_subsystem() {
        nt::NtStatus::Success => {
            println!("Device drivers subsystem initialized!");
            println!("  - Driver object management");
            println!("  - Device object framework");
            println!("  - IRP processing system");
            println!("  - Plug and Play manager");
            println!("  - Power management");
        }
        status => {
            println!("Failed to initialize driver subsystem: {:?}", status);
            serial_println!("Drivers: Core framework initialization failed");
            return;
        }
    }
    
    // Initialize PCI subsystem
    match pci::initialize_pci_subsystem() {
        nt::NtStatus::Success => {
            println!("PCI subsystem initialized!");
            let device_count = pci::get_pci_device_count();
            println!("  - {} PCI devices detected", device_count);
            
            // Show detected PCI devices
            for i in 0..device_count.min(5) {
                if let Some(info) = pci::get_pci_device_info(i) {
                    println!("    {}", info);
                }
            }
            if device_count > 5 {
                println!("    ... and {} more devices", device_count - 5);
            }
        }
        status => {
            println!("Failed to initialize PCI subsystem: {:?}", status);
            serial_println!("Drivers: PCI initialization failed");
        }
    }
    
    // Initialize USB subsystem
    match usb::initialize_usb_subsystem() {
        nt::NtStatus::Success => {
            println!("USB subsystem initialized!");
            let device_count = usb::get_usb_device_count();
            println!("  - {} USB devices detected", device_count);
            
            // Show detected USB devices
            for i in 0..device_count {
                if let Some(info) = usb::get_usb_device_info(i) {
                    println!("    {}", info);
                }
            }
        }
        status => {
            println!("Failed to initialize USB subsystem: {:?}", status);
            serial_println!("Drivers: USB initialization failed");
        }
    }
    
    // Initialize Storage subsystem
    match storage::initialize_storage_subsystem() {
        nt::NtStatus::Success => {
            println!("Storage subsystem initialized!");
            let device_count = storage::get_storage_device_count();
            println!("  - {} storage devices detected", device_count);
            
            // Show detected storage devices
            for i in 0..device_count {
                if let Some(info) = storage::get_storage_device_info(i) {
                    println!("    {}", info);
                }
            }
        }
        status => {
            println!("Failed to initialize storage subsystem: {:?}", status);
            serial_println!("Drivers: Storage initialization failed");
        }
    }
    
    // Initialize network subsystem
    match network::initialize_network_subsystem() {
        nt::NtStatus::Success => {
            println!("Network subsystem initialized successfully!");
            let interface_count = network::network_get_interface_count();
            println!("  - {} network interfaces available", interface_count);
            
            // Display network interface information
            for i in 1..=interface_count {
                if let Some(info) = network::network_get_interface_info(i) {
                    println!("    Interface {}: {}", i, info);
                }
            }
            
            // Display routing table
            let routes = network::network_get_routing_table();
            if !routes.is_empty() {
                println!("  - Routing table ({} entries):", routes.len());
                for route in routes.iter().take(3) {
                    println!("    {}", route);
                }
            }
            
            // Test Windows Socket APIs
            win32::winsock::test_winsock_apis();
        }
        status => {
            println!("Network subsystem initialization failed: {:?}", status);
        }
    }
    match audio::initialize_audio_subsystem() {
        nt::NtStatus::Success => {
            println!("Audio subsystem initialized successfully!");
            let device_count = audio::audio_get_num_devices(audio::AudioDeviceType::WaveOut);
            println!("  - {} WaveOut devices available", device_count);
            
            // Display audio device information
            for i in 0..device_count {
                if let Some(info) = audio::audio_get_device_caps(i, audio::AudioDeviceType::WaveOut) {
                    println!("    Device {}: {}", i, info);
                }
            }
            
            // Test Windows multimedia APIs
            win32::winmm::test_audio_apis();
        }
        status => {
            println!("Audio subsystem initialization failed: {:?}", status);
        }
    }
    
    // Initialize printing subsystem
    match printing::initialize_printing_subsystem() {
        nt::NtStatus::Success => {
            println!("Printing subsystem initialized successfully!");
            let printer_count = printing::print_get_printer_count();
            println!("  - {} printers available", printer_count);
            
            // Display printer information
            let printers = printing::print_enum_printers();
            for printer in printers.iter().take(5) {
                if let Some(info) = printing::print_get_printer_info(printer) {
                    println!("    {}", info);
                }
            }
            
            // Show default printer
            if let Some(default_printer) = printing::print_get_default_printer() {
                println!("  - Default printer: {}", default_printer);
            }
            
            // Test Windows Print APIs
            win32::printing::test_print_apis();
        }
        status => {
            println!("Printing subsystem initialization failed: {:?}", status);
        }
    }
    
    // Initialize COM/OLE subsystem
    match win32::ole32::initialize_com_ole_subsystem() {
        nt::NtStatus::Success => {
            println!("COM/OLE subsystem initialized successfully!");
            
            // Test COM/OLE APIs
            win32::ole32::test_com_ole_apis();
        }
        status => {
            println!("COM/OLE subsystem initialization failed: {:?}", status);
        }
    }
    
    // Initialize DirectX/OpenGL subsystem
    match win32::graphics::initialize_directx_opengl_subsystem() {
        nt::NtStatus::Success => {
            println!("DirectX/OpenGL subsystem initialized successfully!");
            
            // Test DirectX/OpenGL APIs
            win32::graphics::test_directx_opengl_apis();
        }
        status => {
            println!("DirectX/OpenGL subsystem initialization failed: {:?}", status);
        }
    }
    
    display::initialize_display_subsystem();
    input::initialize_input_subsystem();
    power::initialize_power_subsystem();
    
    // Load system drivers
    match load_system_drivers() {
        nt::NtStatus::Success => {
            println!("System drivers loaded successfully!");
            println!("  - Essential kernel drivers");
            println!("  - Bus drivers (PCI, USB)");
            println!("  - Storage drivers (IDE, AHCI)");
            println!("  - Network drivers");
            println!("  - Audio drivers");
            println!("  - Print drivers");
            println!("  - Display drivers");
            println!("  - Input drivers");
        }
        status => {
            println!("Some system drivers failed to load: {:?}", status);
            serial_println!("Drivers: System driver loading had issues");
        }
    }
    
    serial_println!("Drivers: Device drivers subsystem ready");
}


#[test_case]
fn trivial_assertion() {
    assert_eq!(1, 1);
}<|MERGE_RESOLUTION|>--- conflicted
+++ resolved
@@ -35,13 +35,10 @@
 mod pcie;
 mod syscall;
 mod timer;
-<<<<<<< HEAD
 mod security;
-=======
 mod arch;
 mod perf;
 mod numa;
->>>>>>> 521d9aea
 
 #[cfg(test)]
 mod tests;
@@ -91,29 +88,27 @@
     cpu::get_info().print_info();
     serial_println!("Stage 5d: CPU detected");
     
-<<<<<<< HEAD
     // Initialize security subsystem
     println!("Initializing security features...");
     serial_println!("Stage 5e: Initializing security");
     let security_config = security::SecurityConfig::default();
     security::init(security_config);
     serial_println!("Stage 5f: Security initialized");
-=======
+    
     // Initialize performance monitoring
     println!("Initializing performance monitoring...");
-    serial_println!("Stage 5e: Initializing PMU");
+    serial_println!("Stage 5g: Initializing PMU");
     perf::PMU_INSTANCE.lock().init();
     
     // Initialize NUMA subsystem
     println!("Initializing NUMA subsystem...");
-    serial_println!("Stage 5f: Initializing NUMA");
+    serial_println!("Stage 5h: Initializing NUMA");
     numa::init();
     
     // Initialize fast syscall mechanism
     println!("Initializing fast syscall (SYSCALL/SYSRET)...");
-    serial_println!("Stage 5g: Initializing fast syscall");
+    serial_println!("Stage 5i: Initializing fast syscall");
     arch::x86_64::fast_syscall::init();
->>>>>>> 521d9aea
     
     // Initialize keyboard before enabling interrupts
     println!("Initializing keyboard...");
