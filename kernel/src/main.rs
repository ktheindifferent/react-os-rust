--- conflicted
+++ resolved
@@ -40,16 +40,13 @@
 mod arch;
 mod perf;
 mod numa;
-<<<<<<< HEAD
 mod bluetooth;
-=======
 mod power;
 mod thermal;
 mod hypervisor;
 mod container;
 mod debug;  // Advanced debugging infrastructure
 mod monitoring;
->>>>>>> d11b55dc
 
 #[cfg(test)]
 mod tests;
