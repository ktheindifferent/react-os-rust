--- conflicted
+++ resolved
@@ -5,12 +5,9 @@
 pub mod nvme_tests;
 pub mod pcie_tests;
 pub mod integration_tests;
-<<<<<<< HEAD
 pub mod tcp_tests;
 pub mod tcp_stress_tests;
-=======
 pub mod allocator_bench;
->>>>>>> b4ca2f50
 
 use crate::{serial_print, serial_println};
 
